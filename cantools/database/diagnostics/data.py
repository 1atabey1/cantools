--- conflicted
+++ resolved
@@ -1,60 +1,17 @@
 # DID data.
-<<<<<<< HEAD
-import logging
-from typing import List, Optional, Union
-
-from ...typechecking import ByteOrder, Choices, PiecewiseSegment
-from ..dataelement import DataElement
-=======
 from typing import Optional, Union
 
 from ...typechecking import ByteOrder, Choices, SignalValueType
 from ..can.signal import NamedSignalValue
 from ..conversion import BaseConversion, IdentityConversion
->>>>>>> 4db319c5
-
-logger = logging.getLogger(__name__)
 
 
-class Data(DataElement):
+class Data:
     """A data data with position, size, unit and other information. A data
     is part of a DID.
 
     """
 
-<<<<<<< HEAD
-    def __init__(
-        self,
-        name: str,
-        start: int,
-        length: int,
-        byte_order: ByteOrder = "little_endian",
-        scale: Union[List[float], float] = 1.0,
-        offset: Union[List[float], float] = 0.0,
-        minimum: Optional[float] = None,
-        maximum: Optional[float] = None,
-        segment_boundaries: Optional[PiecewiseSegment] = None,
-        unit: Optional[str] = None,
-        choices: Optional[Choices] = None,
-    ) -> None:
-        is_float = False
-        is_signed = False
-
-        super().__init__(
-            name,
-            start,
-            length,
-            byte_order,
-            is_signed,
-            scale,
-            offset,
-            minimum,
-            maximum,
-            unit,
-            choices,
-            is_float,
-            segment_boundaries,
-=======
     def __init__(self,
                  name: str,
                  start: int,
@@ -180,43 +137,24 @@
             offset=self.conversion.offset,
             choices=self.conversion.choices,
             is_float=is_float,
->>>>>>> 4db319c5
         )
 
     def __repr__(self) -> str:
         if self.choices is None:
             choices = None
         else:
-            choices = "{{{}}}".format(
-                ", ".join(
-                    [f"{value}: '{text}'" for value, text in self.choices.items()]
-                )
-            )
-
-        if isinstance(self.scale, list):
-            scale = self.scale[0]
-        else:
-            scale = self.scale
-
-        if isinstance(self.offset, list):
-            offset = self.offset[0]
-        else:
-            offset = self.offset
+            choices = '{{{}}}'.format(', '.join(
+                [f"{value}: '{text}'"
+                 for value, text in self.choices.items()]))
 
         return "data('{}', {}, {}, '{}', {}, {}, {}, {}, '{}', {})".format(
             self.name,
             self.start,
             self.length,
             self.byte_order,
-<<<<<<< HEAD
-            scale,
-            offset,
-=======
             self.conversion.scale,
             self.conversion.offset,
->>>>>>> 4db319c5
             self.minimum,
             self.maximum,
             self.unit,
-            choices,
-        )+            choices)