# Load and dump a diagnostics database in CDD format.
import logging
from typing import Dict, List, Optional, Tuple
from xml.etree import ElementTree

<<<<<<< HEAD
from ....typechecking import ByteOrder, Choices
=======
from ...conversion import BaseConversion
>>>>>>> 4db319c5
from ...errors import ParseError
from ...utils import cdd_offset_to_dbc_start_bit
from ..data import Data
from ..did import Did
from ..internal_database import InternalDatabase

LOGGER = logging.getLogger(__name__)


class DataType:
    def __init__(
        self,
        name: str,
        id_: str,
        bit_length: int,
        encoding: str,
        minimum: int,
        maximum: int,
        choices: Optional[Choices],
        byte_order: ByteOrder,
        unit: str,
        factor: List[float],
        offset: List[float],
        segment_boundaries: Optional[List[Tuple[float, float]]],
    ):
        self.name = name
        self.id_ = id_
        self.bit_length = bit_length
        self.encoding = encoding
        self.minimum = minimum
        self.maximum = maximum
        self.choices = choices
        self.byte_order = byte_order
        self.unit = unit
        self.factor = factor
        self.offset = offset
        self.segment_boundaries = segment_boundaries


def _load_choices(data_type):
    choices = {}

    for choice in data_type.findall("TEXTMAP"):
        start = int(choice.attrib["s"].strip("()"))
        end = int(choice.attrib["e"].strip("()"))

        if start == end:
            choices[start] = choice.find("TEXT/TUV[1]").text

    if not choices:
        choices = None

    return choices


def _load_data_types(ecu_doc):
    """Load all data types found in given ECU doc element."""

    data_types = {}

    types = ecu_doc.findall("DATATYPES/IDENT")
    types += ecu_doc.findall("DATATYPES/LINCOMP")
    types += ecu_doc.findall("DATATYPES/TEXTTBL")
    types += ecu_doc.findall("DATATYPES/STRUCTDT")
    types += ecu_doc.findall("DATATYPES/EOSITERDT")
    types += ecu_doc.findall("DATATYPES/COMPTBL")

    for data_type in types:
        # Default values.
        unit = None
        bit_length = None
        encoding = None
        minimum = None
        maximum = None
        pcw_segments = None

        # Name and id.
        type_name = data_type.find("NAME/TUV[1]").text
        type_id = data_type.attrib["id"]

        # Load from C-type element.
        ctype = data_type.find("CVALUETYPE")

        for key, value in ctype.attrib.items():
            if key == "bl":
                bit_length = int(value)
            elif key == "enc":
                encoding = value
            elif key == "minsz":
                minimum = int(value)
            elif key == "maxsz":
                maximum = int(value)
            else:
                LOGGER.debug("Ignoring unsupported attribute '%s'.", key)

        byte_order: ByteOrder
        if ctype.attrib["bo"] == "21":
            byte_order = "big_endian"
        elif ctype.attrib["bo"] == "12":
            byte_order = "little_endian"
        else:
            raise ParseError("Unknown byte order code: %s" % ctype.attrib["bo"])

        # Load from P-type element.
        ptype_unit = data_type.find("PVALUETYPE/UNIT")

        if ptype_unit is not None:
            unit = ptype_unit.text

        # Choices, scale and offset.
        choices = _load_choices(data_type)

        # Slope and offset.
        comps = data_type.findall("COMP")

        if len(comps) > 0:
            pcw_segments = []
            factor = []
            offset = []
            for comp in comps:
                factor.append(float(comp.attrib["f"]))
                offset.append(float(comp.attrib["o"]))
                if len(comps) > 1:
                    # Piecewise linear type
                    pcw_segments.append(
                        (float(comp.attrib["s"]), float(comp.attrib["e"]))
                    )
        else:
            # non-linear data types, assume defaults
            factor = 1
            offset = 0

        data_types[type_id] = DataType(
            type_name,
            type_id,
            bit_length,
            encoding,
            minimum,
            maximum,
            choices,
            byte_order,
            unit,
            factor,
            offset,
            pcw_segments,
        )

    return data_types


def _load_data_element(data, bit_offset, data_types):
    """Load given signal element and return a signal object."""

    data_type = data_types[data.attrib["dtref"]]

    # Map CDD/c-style field offset to the DBC/can.Signal.start bit numbering
    # convention for compatibility with can.Signal objects and the shared codec
    # infrastructure.
    #
<<<<<<< HEAD
    dbc_start_bitnum = int(
        cdd_offset_to_dbc_start_bit(
            bit_offset, data_type.bit_length, data_type.byte_order
        )
    )

    return Data(
        name=data.find("QUAL").text,
        start=dbc_start_bitnum,
        length=data_type.bit_length,
        byte_order=data_type.byte_order,
        scale=data_type.factor,
        offset=data_type.offset,
        minimum=data_type.minimum,
        maximum=data_type.maximum,
        unit=data_type.unit,
        choices=data_type.choices,
        segment_boundaries=data_type.segment_boundaries,
    )
=======
    dbc_start_bitnum = cdd_offset_to_dbc_start_bit(offset, data_type.bit_length, data_type.byte_order)

    conversion = BaseConversion.factory(
        scale=data_type.factor,
        offset=data_type.offset,
        choices=data_type.choices,
        is_float=False
    )

    return Data(name=data.find('QUAL').text,
                start=dbc_start_bitnum,
                length=data_type.bit_length,
                byte_order=data_type.byte_order,
                conversion=conversion,
                minimum=data_type.minimum,
                maximum=data_type.maximum,
                unit=data_type.unit)
>>>>>>> 4db319c5


def _load_did_element(did, data_types, did_data_lib):
    """Load given DID element and return a did object."""

    offset = 0
    datas = []
    data_objs = did.findall("SIMPLECOMPCONT/DATAOBJ")
    data_objs += did.findall("SIMPLECOMPCONT/UNION/STRUCT/DATAOBJ")
    did_data_refs = did.findall("SIMPLECOMPCONT/DIDDATAREF")

    for data_ref in did_data_refs:
        try:
            data_objs += did_data_lib[data_ref.attrib["didRef"]].findall(
                "STRUCTURE/DATAOBJ"
            )
        except KeyError:
            pass

    for data_obj in data_objs:
        data = _load_data_element(data_obj, offset, data_types)

        if data:
            datas.append(data)
            if isinstance(data, list):
                offset += data[0].length
            else:
                offset += data.length

    identifier = int(did.find("STATICVALUE").attrib["v"])
    name = did.find("QUAL").text
    length = (offset + 7) // 8

    return Did(identifier=identifier, name=name, length=length, datas=datas)


def _load_did_data_refs(ecu_doc: ElementTree.Element) -> Dict[str, ElementTree.Element]:
    """Load DID data references from given ECU doc element."""
    dids = ecu_doc.find("DIDS")

    if dids is None:
        return {}
    else:
        return {did.attrib["id"]: did for did in dids.findall("DID")}


def load_string(string):
    """Parse given CDD format string."""

    root = ElementTree.fromstring(string)
    ecu_doc = root.find("ECUDOC")
    data_types = _load_data_types(ecu_doc)
    did_data_lib = _load_did_data_refs(ecu_doc)
    var = ecu_doc.findall("ECU")[0].find("VAR")
    dids = []

    for diag_class in var.findall("DIAGCLASS"):
        for diag_inst in diag_class.findall("DIAGINST"):
            did = _load_did_element(diag_inst, data_types, did_data_lib)
            dids.append(did)

    return InternalDatabase(dids)<|MERGE_RESOLUTION|>--- conflicted
+++ resolved
@@ -1,13 +1,9 @@
 # Load and dump a diagnostics database in CDD format.
 import logging
-from typing import Dict, List, Optional, Tuple
+from typing import Dict
 from xml.etree import ElementTree
 
-<<<<<<< HEAD
-from ....typechecking import ByteOrder, Choices
-=======
 from ...conversion import BaseConversion
->>>>>>> 4db319c5
 from ...errors import ParseError
 from ...utils import cdd_offset_to_dbc_start_bit
 from ..data import Data
@@ -18,21 +14,19 @@
 
 
 class DataType:
-    def __init__(
-        self,
-        name: str,
-        id_: str,
-        bit_length: int,
-        encoding: str,
-        minimum: int,
-        maximum: int,
-        choices: Optional[Choices],
-        byte_order: ByteOrder,
-        unit: str,
-        factor: List[float],
-        offset: List[float],
-        segment_boundaries: Optional[List[Tuple[float, float]]],
-    ):
+
+    def __init__(self,
+                 name,
+                 id_,
+                 bit_length,
+                 encoding,
+                 minimum,
+                 maximum,
+                 choices,
+                 byte_order,
+                 unit,
+                 factor,
+                 offset):
         self.name = name
         self.id_ = id_
         self.bit_length = bit_length
@@ -44,18 +38,17 @@
         self.unit = unit
         self.factor = factor
         self.offset = offset
-        self.segment_boundaries = segment_boundaries
 
 
 def _load_choices(data_type):
     choices = {}
 
-    for choice in data_type.findall("TEXTMAP"):
-        start = int(choice.attrib["s"].strip("()"))
-        end = int(choice.attrib["e"].strip("()"))
+    for choice in data_type.findall('TEXTMAP'):
+        start = int(choice.attrib['s'].strip('()'))
+        end = int(choice.attrib['e'].strip('()'))
 
         if start == end:
-            choices[start] = choice.find("TEXT/TUV[1]").text
+            choices[start] = choice.find('TEXT/TUV[1]').text
 
     if not choices:
         choices = None
@@ -64,55 +57,57 @@
 
 
 def _load_data_types(ecu_doc):
-    """Load all data types found in given ECU doc element."""
+    """Load all data types found in given ECU doc element.
+
+    """
 
     data_types = {}
 
-    types = ecu_doc.findall("DATATYPES/IDENT")
-    types += ecu_doc.findall("DATATYPES/LINCOMP")
-    types += ecu_doc.findall("DATATYPES/TEXTTBL")
-    types += ecu_doc.findall("DATATYPES/STRUCTDT")
-    types += ecu_doc.findall("DATATYPES/EOSITERDT")
-    types += ecu_doc.findall("DATATYPES/COMPTBL")
+    types = ecu_doc.findall('DATATYPES/IDENT')
+    types += ecu_doc.findall('DATATYPES/LINCOMP')
+    types += ecu_doc.findall('DATATYPES/TEXTTBL')
+    types += ecu_doc.findall('DATATYPES/STRUCTDT')
+    types += ecu_doc.findall('DATATYPES/EOSITERDT')
 
     for data_type in types:
         # Default values.
+        byte_order = 'big_endian'
         unit = None
+        factor = 1
+        offset = 0
         bit_length = None
         encoding = None
         minimum = None
         maximum = None
-        pcw_segments = None
 
         # Name and id.
-        type_name = data_type.find("NAME/TUV[1]").text
-        type_id = data_type.attrib["id"]
+        type_name = data_type.find('NAME/TUV[1]').text
+        type_id = data_type.attrib['id']
 
         # Load from C-type element.
-        ctype = data_type.find("CVALUETYPE")
+        ctype = data_type.find('CVALUETYPE')
 
         for key, value in ctype.attrib.items():
-            if key == "bl":
+            if key == 'bl':
                 bit_length = int(value)
-            elif key == "enc":
+            elif key == 'enc':
                 encoding = value
-            elif key == "minsz":
+            elif key == 'minsz':
                 minimum = int(value)
-            elif key == "maxsz":
+            elif key == 'maxsz':
                 maximum = int(value)
             else:
                 LOGGER.debug("Ignoring unsupported attribute '%s'.", key)
 
-        byte_order: ByteOrder
-        if ctype.attrib["bo"] == "21":
-            byte_order = "big_endian"
-        elif ctype.attrib["bo"] == "12":
-            byte_order = "little_endian"
+        if ctype.attrib['bo'] == '21':
+            byte_order = 'big_endian'
+        elif ctype.attrib['bo'] == '12':
+            byte_order = 'little_endian'
         else:
-            raise ParseError("Unknown byte order code: %s" % ctype.attrib["bo"])
+            raise ParseError("Unknown byte order code: %s" % ctype.attrib['bo'])
 
         # Load from P-type element.
-        ptype_unit = data_type.find("PVALUETYPE/UNIT")
+        ptype_unit = data_type.find('PVALUETYPE/UNIT')
 
         if ptype_unit is not None:
             unit = ptype_unit.text
@@ -121,73 +116,38 @@
         choices = _load_choices(data_type)
 
         # Slope and offset.
-        comps = data_type.findall("COMP")
-
-        if len(comps) > 0:
-            pcw_segments = []
-            factor = []
-            offset = []
-            for comp in comps:
-                factor.append(float(comp.attrib["f"]))
-                offset.append(float(comp.attrib["o"]))
-                if len(comps) > 1:
-                    # Piecewise linear type
-                    pcw_segments.append(
-                        (float(comp.attrib["s"]), float(comp.attrib["e"]))
-                    )
-        else:
-            # non-linear data types, assume defaults
-            factor = 1
-            offset = 0
-
-        data_types[type_id] = DataType(
-            type_name,
-            type_id,
-            bit_length,
-            encoding,
-            minimum,
-            maximum,
-            choices,
-            byte_order,
-            unit,
-            factor,
-            offset,
-            pcw_segments,
-        )
+        comp = data_type.find('COMP')
+
+        if comp is not None:
+            factor = float(comp.attrib['f'])
+            offset = float(comp.attrib['o'])
+
+        data_types[type_id] = DataType(type_name,
+                                       type_id,
+                                       bit_length,
+                                       encoding,
+                                       minimum,
+                                       maximum,
+                                       choices,
+                                       byte_order,
+                                       unit,
+                                       factor,
+                                       offset)
 
     return data_types
 
 
-def _load_data_element(data, bit_offset, data_types):
-    """Load given signal element and return a signal object."""
-
-    data_type = data_types[data.attrib["dtref"]]
+def _load_data_element(data, offset, data_types):
+    """Load given signal element and return a signal object.
+
+    """
+
+    data_type = data_types[data.attrib['dtref']]
 
     # Map CDD/c-style field offset to the DBC/can.Signal.start bit numbering
     # convention for compatibility with can.Signal objects and the shared codec
     # infrastructure.
     #
-<<<<<<< HEAD
-    dbc_start_bitnum = int(
-        cdd_offset_to_dbc_start_bit(
-            bit_offset, data_type.bit_length, data_type.byte_order
-        )
-    )
-
-    return Data(
-        name=data.find("QUAL").text,
-        start=dbc_start_bitnum,
-        length=data_type.bit_length,
-        byte_order=data_type.byte_order,
-        scale=data_type.factor,
-        offset=data_type.offset,
-        minimum=data_type.minimum,
-        maximum=data_type.maximum,
-        unit=data_type.unit,
-        choices=data_type.choices,
-        segment_boundaries=data_type.segment_boundaries,
-    )
-=======
     dbc_start_bitnum = cdd_offset_to_dbc_start_bit(offset, data_type.bit_length, data_type.byte_order)
 
     conversion = BaseConversion.factory(
@@ -205,66 +165,73 @@
                 minimum=data_type.minimum,
                 maximum=data_type.maximum,
                 unit=data_type.unit)
->>>>>>> 4db319c5
 
 
 def _load_did_element(did, data_types, did_data_lib):
-    """Load given DID element and return a did object."""
+    """Load given DID element and return a did object.
+
+    """
 
     offset = 0
     datas = []
-    data_objs = did.findall("SIMPLECOMPCONT/DATAOBJ")
-    data_objs += did.findall("SIMPLECOMPCONT/UNION/STRUCT/DATAOBJ")
-    did_data_refs = did.findall("SIMPLECOMPCONT/DIDDATAREF")
+    data_objs = did.findall('SIMPLECOMPCONT/DATAOBJ')
+    data_objs += did.findall('SIMPLECOMPCONT/UNION/STRUCT/DATAOBJ')
+    did_data_refs = did.findall('SIMPLECOMPCONT/DIDDATAREF')
 
     for data_ref in did_data_refs:
         try:
-            data_objs += did_data_lib[data_ref.attrib["didRef"]].findall(
-                "STRUCTURE/DATAOBJ"
-            )
+            data_objs += did_data_lib[data_ref.attrib['didRef']].findall('STRUCTURE/DATAOBJ')
         except KeyError:
             pass
 
     for data_obj in data_objs:
-        data = _load_data_element(data_obj, offset, data_types)
+        data = _load_data_element(data_obj,
+                                  offset,
+                                  data_types)
 
         if data:
             datas.append(data)
-            if isinstance(data, list):
-                offset += data[0].length
-            else:
-                offset += data.length
-
-    identifier = int(did.find("STATICVALUE").attrib["v"])
-    name = did.find("QUAL").text
+            offset += data.length
+
+    identifier = int(did.find('STATICVALUE').attrib['v'])
+    name = did.find('QUAL').text
     length = (offset + 7) // 8
 
-    return Did(identifier=identifier, name=name, length=length, datas=datas)
+    return Did(identifier=identifier,
+               name=name,
+               length=length,
+               datas=datas)
 
 
 def _load_did_data_refs(ecu_doc: ElementTree.Element) -> Dict[str, ElementTree.Element]:
-    """Load DID data references from given ECU doc element."""
-    dids = ecu_doc.find("DIDS")
+    """Load DID data references from given ECU doc element.
+
+    """
+    dids = ecu_doc.find('DIDS')
 
     if dids is None:
         return {}
     else:
-        return {did.attrib["id"]: did for did in dids.findall("DID")}
+        return {did.attrib['id']: did for did in dids.findall('DID')}
 
 
 def load_string(string):
-    """Parse given CDD format string."""
+    """Parse given CDD format string.
+
+    """
 
     root = ElementTree.fromstring(string)
-    ecu_doc = root.find("ECUDOC")
+    ecu_doc = root.find('ECUDOC')
     data_types = _load_data_types(ecu_doc)
     did_data_lib = _load_did_data_refs(ecu_doc)
-    var = ecu_doc.findall("ECU")[0].find("VAR")
+    var = ecu_doc.findall('ECU')[0].find('VAR')
     dids = []
 
-    for diag_class in var.findall("DIAGCLASS"):
-        for diag_inst in diag_class.findall("DIAGINST"):
-            did = _load_did_element(diag_inst, data_types, did_data_lib)
+    for diag_class in var.findall('DIAGCLASS'):
+        for diag_inst in diag_class.findall('DIAGINST'):
+            did = _load_did_element(diag_inst,
+                                    data_types,
+                                    did_data_lib)
             dids.append(did)
 
     return InternalDatabase(dids)