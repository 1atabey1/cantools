# A CAN signal.
import contextlib
import decimal
from typing import TYPE_CHECKING, Any, Dict, List, Optional, Union

<<<<<<< HEAD
from ...typechecking import ByteOrder, Choices, Comments
from ..signalbase import SignalBase
=======
from ...typechecking import ByteOrder, Choices, Comments, SignalValueType
>>>>>>> 2f7abc56

if TYPE_CHECKING:
    from ...database.can.formats.dbc import DbcSpecifics


class Decimal:
    """Holds the same values as
    :attr:`~cantools.database.can.Signal.scale`,
    :attr:`~cantools.database.can.Signal.offset`,
    :attr:`~cantools.database.can.Signal.minimum` and
    :attr:`~cantools.database.can.Signal.maximum`, but as
    ``decimal.Decimal`` instead of ``int`` and ``float`` for higher
    precision (no rounding errors).

    """

    def __init__(
        self,
        scale: decimal.Decimal,
        offset: decimal.Decimal,
        minimum: Optional[decimal.Decimal] = None,
        maximum: Optional[decimal.Decimal] = None,
    ) -> None:
        self._scale = scale
        self._offset = offset
        self._minimum = minimum
        self._maximum = maximum

    @property
    def scale(self) -> decimal.Decimal:
        """The scale factor of the signal value as ``decimal.Decimal``."""

        return self._scale

    @scale.setter
    def scale(self, value: decimal.Decimal) -> None:
        self._scale = value

    @property
    def offset(self) -> decimal.Decimal:
        """The offset of the signal value as ``decimal.Decimal``."""

        return self._offset

    @offset.setter
    def offset(self, value: decimal.Decimal) -> None:
        self._offset = value

    @property
    def minimum(self) -> Optional[decimal.Decimal]:
        """The minimum value of the signal as ``decimal.Decimal``, or ``None``
        if unavailable.

        """

        return self._minimum

    @minimum.setter
    def minimum(self, value: Optional[decimal.Decimal]) -> None:
        self._minimum = value

    @property
    def maximum(self) -> Optional[decimal.Decimal]:
        """The maximum value of the signal as ``decimal.Decimal``, or ``None``
        if unavailable.

        """

        return self._maximum

    @maximum.setter
    def maximum(self, value: Optional[decimal.Decimal]) -> None:
        self._maximum = value


class NamedSignalValue:
    """Represents a named value of a signal.

    Named values map an integer number to a human-readable
    string. Some file formats like ARXML support specifying
    descriptions for the named value.
    """

    def __init__(
        self,
        value: int,
        name: str,
        comments: Optional[Dict[str, str]] = None,
    ) -> None:
        self._name = name
        self._value = value
        self._comments = comments or {}

    @property
    def name(self) -> str:
        """The text intended for human consumption which the specified integer
        is mapped to.
        """

        return self._name

    @property
    def value(self) -> int:
<<<<<<< HEAD
        """The integer value that gets mapped"""
=======
        """The integer value that gets mapped."""
>>>>>>> 2f7abc56

        return self._value

    @property
    def comments(self) -> Dict[str, str]:
        """The descriptions of the named value

        This is a dictionary containing the descriptions in multiple
        languages. The dictionary is indexed by the language.

        Example:

        .. code:: text

          # retrieve the English comment of the named value or an empty
          # string if none was specified.
          named_value.comments.get("EN", "")

        """

        return self._comments

    def __str__(self) -> str:
        return f"{self._name}"

    def __repr__(self) -> str:
        return f"'{self._name}'"

    def __eq__(self, x: Any) -> bool:
        if isinstance(x, NamedSignalValue):
            return (
                x.value == self.value
                and x.name == self.name
                and x.comments == self.comments
            )
        elif isinstance(x, str):
            return x == self.name

        return False


class Signal(SignalBase):
    """A CAN signal with position, size, unit and other information. A
    signal is part of a message.

    Signal bit numbering in a message:

    .. code:: text

       Byte:       0        1        2        3        4        5        6        7
              +--------+--------+--------+--------+--------+--------+--------+--------+--- - -
              |        |        |        |        |        |        |        |        |
              +--------+--------+--------+--------+--------+--------+--------+--------+--- - -
       Bit:    7      0 15     8 23    16 31    24 39    32 47    40 55    48 63    56

    Big endian signal with start bit 2 and length 5 (0=LSB, 4=MSB):

    .. code:: text

       Byte:       0        1        2        3
              +--------+--------+--------+--- - -
              |    |432|10|     |        |
              +--------+--------+--------+--- - -
       Bit:    7      0 15     8 23    16 31

    Little endian signal with start bit 2 and length 9 (0=LSB, 8=MSB):

    .. code:: text

       Byte:       0        1        2        3
              +--------+--------+--------+--- - -
              |543210| |    |876|        |
              +--------+--------+--------+--- - -
       Bit:    7      0 15     8 23    16 31

    """

    def __init__(
        self,
        name: str,
        start: int,
        length: int,
        byte_order: ByteOrder = "little_endian",
        is_signed: bool = False,
<<<<<<< HEAD
        initial: Optional[int] = None,
        invalid: Optional[int] = None,
=======
        raw_initial: Optional[Union[int, float]] = None,
        raw_invalid: Optional[Union[int, float]] = None,
>>>>>>> 2f7abc56
        scale: float = 1,
        offset: float = 0,
        minimum: Optional[float] = None,
        maximum: Optional[float] = None,
        unit: Optional[str] = None,
        choices: Optional[Choices] = None,
        dbc_specifics: Optional["DbcSpecifics"] = None,
        comment: Optional[Union[str, Comments]] = None,
        receivers: Optional[List[str]] = None,
        is_multiplexer: bool = False,
        multiplexer_ids: Optional[List[int]] = None,
        multiplexer_signal: Optional[str] = None,
        is_float: bool = False,
        decimal: Optional[Decimal] = None,
        spn: Optional[int] = None,
    ) -> None:
<<<<<<< HEAD
        super().__init__(
            name=name,
            start=start,
            length=length,
            byte_order=byte_order,
            is_signed=is_signed,
            scale=scale,
            offset=offset,
            minimum=minimum,
            maximum=maximum,
            unit=unit,
            choices=choices,
            is_float=is_float,
        )
        # avoid using properties to improve encoding/decoding performance

        #: The initial value of the signal, or ``None`` if unavailable.
        self.initial: Optional[int] = initial
=======
        # avoid using properties to improve encoding/decoding performance

        #: The signal name as a string.
        self.name: str = name

        #: The scale factor of the signal value.
        self.scale: float = scale

        #: The offset of the signal value.
        self.offset: float = offset

        #: ``True`` if the signal is a float, ``False`` otherwise.
        self.is_float: bool = is_float

        #: The scaled minimum value of the signal, or ``None`` if unavailable.
        self.minimum: Optional[float] = minimum

        #: The scaled maximum value of the signal, or ``None`` if unavailable.
        self.maximum: Optional[float] = maximum

        #: "A dictionary mapping signal values to enumerated choices, or
        #: ``None`` if unavailable.
        self.choices: Optional[Choices] = choices

        #: The start bit position of the signal within its message.
        self.start: int = start

        #: The length of the signal in bits.
        self.length: int = length

        #: Signal byte order as ``'little_endian'`` or ``'big_endian'``.
        self.byte_order: ByteOrder = byte_order

        #: ``True`` if the signal is signed, ``False`` otherwise. Ignore this
        #: attribute if :data:`~cantools.db.Signal.is_float` is
        #: ``True``.
        self.is_signed: bool = is_signed

        #: The internal representation of the initial value of the signal,
        #: or ``None`` if unavailable.
        self.raw_initial: Optional[Union[int, float]] = raw_initial

        #: The initial value of the signal in units of the physical world,
        #: or ``None`` if unavailable.
        self.initial: Optional[SignalValueType] = (
            self.raw_to_scaled(raw_initial) if raw_initial is not None else None
        )

        #: The raw value representing that the signal is invalid,
        #: or ``None`` if unavailable.
        self.raw_invalid: Optional[Union[int, float]] = raw_invalid
>>>>>>> 2f7abc56

        #: The scaled value representing that the signal is invalid,
        #: or ``None`` if unavailable.
        self.invalid: Optional[SignalValueType] = (
            self.raw_to_scaled(raw_invalid) if raw_invalid is not None else None
        )

        #: The high precision values of
        #: :attr:`~cantools.database.can.Signal.scale`,
        #: :attr:`~cantools.database.can.Signal.offset`,
        #: :attr:`~cantools.database.can.Signal.minimum` and
        #: :attr:`~cantools.database.can.Signal.maximum`.
        #:
        #: See :class:`~cantools.database.can.signal.Decimal` for more
        #: details.
        self.decimal: Optional[Decimal] = decimal

        #: An object containing dbc specific properties like e.g. attributes.
        self.dbc: Optional["DbcSpecifics"] = dbc_specifics

        #: A list of all receiver nodes of this signal.
        self.receivers: List[str] = receivers or []

        #: ``True`` if this is the multiplexer signal in a message, ``False``
        #: otherwise.
        self.is_multiplexer: bool = is_multiplexer

        #: The multiplexer ids list if the signal is part of a multiplexed
        #: message, ``None`` otherwise.
        self.multiplexer_ids: Optional[List[int]] = multiplexer_ids

        #: The multiplexer signal if the signal is part of a multiplexed
        #: message, ``None`` otherwise.
        self.multiplexer_signal: Optional[str] = multiplexer_signal

        #: The J1939 Suspect Parameter Number (SPN) value if the signal
        #: has this attribute, ``None`` otherwise.
        self.spn: Optional[int] = spn

        #: The dictionary with the descriptions of the signal in multiple
        #: languages. ``None`` if unavailable.
        self.comments: Optional[Comments]

        # if the 'comment' argument is a string, we assume that is an
        # english comment. this is slightly hacky because the
        # function's behavior depends on the type of the passed
        # argument, but it is quite convenient...
        if isinstance(comment, str):
            # use the first comment in the dictionary as "The" comment
            self.comments = {None: comment}
        else:
            # assume that we have either no comment at all or a
            # multilingual dictionary
            self.comments = comment

    def raw_to_scaled(
        self, raw: Union[int, float], decode_choices: bool = True
    ) -> SignalValueType:
        """Convert an internal raw value according to the defined scaling or value table.

        :param raw:
            The raw value
        :param decode_choices:
            If `decode_choices` is ``False`` scaled values are not
            converted to choice strings (if available).
        :return:
            The calculated scaled value
        """
        if decode_choices:
            with contextlib.suppress(KeyError, TypeError):
                return self.choices[raw]  # type: ignore[index]

        if self.offset == 0 and self.scale == 1:
            # treat special case to avoid introduction of unnecessary rounding error
            return raw
        return raw * self.scale + self.offset

    def scaled_to_raw(self, scaled: SignalValueType) -> Union[int, float]:
        """Convert a scaled value to the internal raw value.

        :param scaled:
            The scaled value.
        :return:
            The internal raw value.
        """
        if isinstance(scaled, (float, int)):
            _transform = float if self.is_float else round
            if self.offset == 0 and self.scale == 1:
                # treat special case to avoid introduction of unnecessary rounding error
                return _transform(scaled)  # type: ignore[operator,no-any-return]

            return _transform((scaled - self.offset) / self.scale)  # type: ignore[operator,no-any-return]

        if isinstance(scaled, (str, NamedSignalValue)):
            return self.choice_string_to_number(str(scaled))

        raise TypeError(f"Conversion of type {type(scaled)} is not supported.")

    @property
    def comment(self) -> Optional[str]:
        """The signal comment, or ``None`` if unavailable.

        Note that we implicitly try to return the English comment if
        multiple languages were specified.

        """
        if self.comments is None:
            return None
        elif self.comments.get(None) is not None:
            return self.comments.get(None)
        elif self.comments.get("FOR-ALL") is not None:
            return self.comments.get("FOR-ALL")

        return self.comments.get("EN")

    @comment.setter
    def comment(self, value: Optional[str]) -> None:
        if value is None:
            self.comments = None
        else:
            self.comments = {None: value}

    def __repr__(self) -> str:
        if self.choices is None:
            choices = None
        else:
<<<<<<< HEAD
            choices = "{{{}}}".format(
                ", ".join(
                    [f"{value}: '{text}'" for value, text in self.choices.items()]
                )
            )
=======
            list_of_choices = ", ".join(
                [f"{value}: '{text}'" for value, text in self.choices.items()]
            )
            choices = f"{{{list_of_choices}}}"
>>>>>>> 2f7abc56

        return (
            f"signal("
            f"'{self.name}', "
            f"{self.start}, "
            f"{self.length}, "
            f"'{self.byte_order}', "
            f"{self.is_signed}, "
<<<<<<< HEAD
            f"{self.initial}, "
=======
            f"{self.raw_initial}, "
>>>>>>> 2f7abc56
            f"{self.scale}, "
            f"{self.offset}, "
            f"{self.minimum}, "
            f"{self.maximum}, "
            f"'{self.unit}', "
            f"{self.is_multiplexer}, "
            f"{self.multiplexer_ids}, "
            f"{choices}, "
            f"{self.spn}, "
            f"{self.comments})"
        )<|MERGE_RESOLUTION|>--- conflicted
+++ resolved
@@ -3,12 +3,8 @@
 import decimal
 from typing import TYPE_CHECKING, Any, Dict, List, Optional, Union
 
-<<<<<<< HEAD
-from ...typechecking import ByteOrder, Choices, Comments
+from ...typechecking import ByteOrder, Choices, Comments, SignalValueType
 from ..signalbase import SignalBase
-=======
-from ...typechecking import ByteOrder, Choices, Comments, SignalValueType
->>>>>>> 2f7abc56
 
 if TYPE_CHECKING:
     from ...database.can.formats.dbc import DbcSpecifics
@@ -112,11 +108,7 @@
 
     @property
     def value(self) -> int:
-<<<<<<< HEAD
-        """The integer value that gets mapped"""
-=======
         """The integer value that gets mapped."""
->>>>>>> 2f7abc56
 
         return self._value
 
@@ -201,13 +193,8 @@
         length: int,
         byte_order: ByteOrder = "little_endian",
         is_signed: bool = False,
-<<<<<<< HEAD
-        initial: Optional[int] = None,
-        invalid: Optional[int] = None,
-=======
         raw_initial: Optional[Union[int, float]] = None,
         raw_invalid: Optional[Union[int, float]] = None,
->>>>>>> 2f7abc56
         scale: float = 1,
         offset: float = 0,
         minimum: Optional[float] = None,
@@ -224,7 +211,6 @@
         decimal: Optional[Decimal] = None,
         spn: Optional[int] = None,
     ) -> None:
-<<<<<<< HEAD
         super().__init__(
             name=name,
             start=start,
@@ -241,47 +227,6 @@
         )
         # avoid using properties to improve encoding/decoding performance
 
-        #: The initial value of the signal, or ``None`` if unavailable.
-        self.initial: Optional[int] = initial
-=======
-        # avoid using properties to improve encoding/decoding performance
-
-        #: The signal name as a string.
-        self.name: str = name
-
-        #: The scale factor of the signal value.
-        self.scale: float = scale
-
-        #: The offset of the signal value.
-        self.offset: float = offset
-
-        #: ``True`` if the signal is a float, ``False`` otherwise.
-        self.is_float: bool = is_float
-
-        #: The scaled minimum value of the signal, or ``None`` if unavailable.
-        self.minimum: Optional[float] = minimum
-
-        #: The scaled maximum value of the signal, or ``None`` if unavailable.
-        self.maximum: Optional[float] = maximum
-
-        #: "A dictionary mapping signal values to enumerated choices, or
-        #: ``None`` if unavailable.
-        self.choices: Optional[Choices] = choices
-
-        #: The start bit position of the signal within its message.
-        self.start: int = start
-
-        #: The length of the signal in bits.
-        self.length: int = length
-
-        #: Signal byte order as ``'little_endian'`` or ``'big_endian'``.
-        self.byte_order: ByteOrder = byte_order
-
-        #: ``True`` if the signal is signed, ``False`` otherwise. Ignore this
-        #: attribute if :data:`~cantools.db.Signal.is_float` is
-        #: ``True``.
-        self.is_signed: bool = is_signed
-
         #: The internal representation of the initial value of the signal,
         #: or ``None`` if unavailable.
         self.raw_initial: Optional[Union[int, float]] = raw_initial
@@ -295,7 +240,6 @@
         #: The raw value representing that the signal is invalid,
         #: or ``None`` if unavailable.
         self.raw_invalid: Optional[Union[int, float]] = raw_invalid
->>>>>>> 2f7abc56
 
         #: The scaled value representing that the signal is invalid,
         #: or ``None`` if unavailable.
@@ -422,18 +366,10 @@
         if self.choices is None:
             choices = None
         else:
-<<<<<<< HEAD
-            choices = "{{{}}}".format(
-                ", ".join(
-                    [f"{value}: '{text}'" for value, text in self.choices.items()]
-                )
-            )
-=======
             list_of_choices = ", ".join(
                 [f"{value}: '{text}'" for value, text in self.choices.items()]
             )
             choices = f"{{{list_of_choices}}}"
->>>>>>> 2f7abc56
 
         return (
             f"signal("
@@ -442,11 +378,7 @@
             f"{self.length}, "
             f"'{self.byte_order}', "
             f"{self.is_signed}, "
-<<<<<<< HEAD
-            f"{self.initial}, "
-=======
             f"{self.raw_initial}, "
->>>>>>> 2f7abc56
             f"{self.scale}, "
             f"{self.offset}, "
             f"{self.minimum}, "
