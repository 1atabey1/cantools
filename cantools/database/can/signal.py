--- conflicted
+++ resolved
@@ -2,14 +2,9 @@
 import decimal
 from typing import TYPE_CHECKING, List, Optional, Union
 
-<<<<<<< HEAD
-from ...typechecking import ByteOrder, Choices, Comments
-from ..dataelement import DataElement
-=======
 from ...typechecking import ByteOrder, Choices, Comments, SignalValueType
 from ..conversion import BaseConversion, IdentityConversion
 from ..namedsignalvalue import NamedSignalValue
->>>>>>> 4db319c5
 
 if TYPE_CHECKING:
     from ...database.can.formats.dbc import DbcSpecifics
@@ -85,81 +80,7 @@
         self._maximum = value
 
 
-<<<<<<< HEAD
-class NamedSignalValue:
-    """Represents a named value of a signal.
-
-    Named values map an integer number to a human-readable
-    string. Some file formats like ARXML support specifying
-    descriptions for the named value.
-    """
-
-    def __init__(
-        self,
-        value: int,
-        name: str,
-        comments: Optional[Dict[str, str]] = None,
-    ) -> None:
-        self._name = name
-        self._value = value
-        self._comments = comments or {}
-
-    @property
-    def name(self) -> str:
-        """The text intended for human consumption which the specified integer
-        is mapped to.
-        """
-
-        return self._name
-
-    @property
-    def value(self) -> int:
-        """The integer value that gets mapped"""
-
-        return self._value
-
-    @property
-    def comments(self) -> Dict[str, str]:
-        """The descriptions of the named value
-
-        This is a dictionary containing the descriptions in multiple
-        languages. The dictionary is indexed by the language.
-
-        Example:
-
-        .. code:: text
-
-          # retrieve the English comment of the named value or an empty
-          # string if none was specified.
-          named_value.comments.get("EN", "")
-
-        """
-
-        return self._comments
-
-    def __str__(self) -> str:
-        return f"{self._name}"
-
-    def __repr__(self) -> str:
-        return f"'{self._name}'"
-
-    def __eq__(self, x: Any) -> bool:
-        if isinstance(x, NamedSignalValue):
-            return (
-                x.value == self.value
-                and x.name == self.name
-                and x.comments == self.comments
-            )
-        elif isinstance(x, str):
-            return x == self.name
-
-        return False
-
-
-class Signal(DataElement):
-=======
 class Signal:
->>>>>>> 4db319c5
     """A CAN signal with position, size, unit and other information. A
     signal is part of a message.
 
@@ -202,53 +123,18 @@
         length: int,
         byte_order: ByteOrder = "little_endian",
         is_signed: bool = False,
-<<<<<<< HEAD
-        initial: Optional[int] = None,
-        invalid: Optional[int] = None,
-        scale: float = 1,
-        offset: float = 0,
-        minimum: Optional[float] = None,
-        maximum: Optional[float] = None,
-        unit: Optional[str] = None,
-        choices: Optional[Choices] = None,
-=======
         raw_initial: Optional[Union[int, float]] = None,
         raw_invalid: Optional[Union[int, float]] = None,
         conversion: BaseConversion = IdentityConversion(is_float=False),
         minimum: Optional[float] = None,
         maximum: Optional[float] = None,
         unit: Optional[str] = None,
->>>>>>> 4db319c5
         dbc_specifics: Optional["DbcSpecifics"] = None,
         comment: Optional[Union[str, Comments]] = None,
         receivers: Optional[List[str]] = None,
         is_multiplexer: bool = False,
         multiplexer_ids: Optional[List[int]] = None,
         multiplexer_signal: Optional[str] = None,
-<<<<<<< HEAD
-        is_float: bool = False,
-        decimal: Optional[Decimal] = None,
-        spn: Optional[int] = None,
-    ) -> None:
-        super().__init__(
-            name,
-            start,
-            length,
-            byte_order,
-            is_signed,
-            scale,
-            offset,
-            minimum,
-            maximum,
-            unit,
-            choices,
-            is_float,
-        )
-        # avoid using properties to improve encoding/decoding performance
-
-        #: The initial value of the signal, or ``None`` if unavailable.
-        self.initial: Optional[int] = initial
-=======
         decimal: Optional[Decimal] = None,
         spn: Optional[int] = None,
     ) -> None:
@@ -289,7 +175,6 @@
         self.initial: Optional[SignalValueType] = (
             self.conversion.raw_to_scaled(raw_initial) if raw_initial is not None else None
         )
->>>>>>> 4db319c5
 
         #: The raw value representing that the signal is invalid,
         #: or ``None`` if unavailable.
@@ -310,6 +195,9 @@
         #: See :class:`~cantools.database.can.signal.Decimal` for more
         #: details.
         self.decimal: Optional[Decimal] = decimal
+
+        #: The unit of the signal as a string, or ``None`` if unavailable.
+        self.unit: Optional[str] = unit
 
         #: An object containing dbc specific properties like e.g. attributes.
         self.dbc: Optional["DbcSpecifics"] = dbc_specifics
@@ -455,8 +343,6 @@
         else:
             self.comments = {None: value}
 
-<<<<<<< HEAD
-=======
     def choice_to_number(self, choice: Union[str, NamedSignalValue]) -> int:
         try:
             return self.conversion.choice_to_number(choice)
@@ -464,23 +350,14 @@
             err_msg = f"Choice {choice} not found in Signal {self.name}."
             raise KeyError(err_msg) from exc
 
->>>>>>> 4db319c5
     def __repr__(self) -> str:
         if self.choices is None:
             choices = None
         else:
-<<<<<<< HEAD
-            choices = "{{{}}}".format(
-                ", ".join(
-                    [f"{value}: '{text}'" for value, text in self.choices.items()]
-                )
-            )
-=======
             list_of_choices = ", ".join(
                 [f"{value}: '{text}'" for value, text in self.choices.items()]
             )
             choices = f"{{{list_of_choices}}}"
->>>>>>> 4db319c5
 
         return (
             f"signal("
@@ -489,15 +366,9 @@
             f"{self.length}, "
             f"'{self.byte_order}', "
             f"{self.is_signed}, "
-<<<<<<< HEAD
-            f"{self.initial}, "
-            f"{self.scale}, "
-            f"{self.offset}, "
-=======
             f"{self.raw_initial}, "
             f"{self.conversion.scale}, "
             f"{self.conversion.offset}, "
->>>>>>> 4db319c5
             f"{self.minimum}, "
             f"{self.maximum}, "
             f"'{self.unit}', "
